import secrets
from pydantic_settings import BaseSettings
from typing import Any, ClassVar


class EntraIdAuthSettings(BaseSettings):
    """
    For this to work, you need an .env file in the root of the project with the following variables:
    AUTH_TENANT_ID=your-tenant-id
    AUTH_CLIENT_ID=your-client-id
    (Optional) AUTH_AUTHORITY=login.microsoftonline.com
    """

<<<<<<< HEAD
    auth_authority: str = "login.microsoftonline.com"  # AZURE_CHINA = "login.chinacloudapi.cn", AZURE_GERMANY = "login.microsoftonline.de", AZURE_GOVERNMENT = "login.microsoftonline.us", AZURE_PUBLIC_CLOUD = "login.microsoftonline.com" 
    auth_tenant_id: str  
    auth_client_id: str 
    auth_client_secret: str = ""  # This should be set in the environment or .env file   
    auth_redirect_uri: str = "http://localhost:8000/auth/callback"  # This should be the redirect URI of your this MCP server  
    auth_hash_key: str = secrets.token_hex(32)  #  WARNING: This should be set in the environment or .env file, otherwise it will generate a new key every time the server starts, which is not suitable for production use.   
    AUTH_VERSION: ClassVar[str] = "v2.0"    
    
=======
    auth_authority: str = "login.microsoftonline.com"  # AZURE_CHINA = "login.chinacloudapi.cn", AZURE_GERMANY = "login.microsoftonline.de", AZURE_GOVERNMENT = "login.microsoftonline.us", AZURE_PUBLIC_CLOUD = "login.microsoftonline.com"
    auth_tenant_id: str
    auth_client_id: str
    auth_redirect_uri: str = "http://localhost:8000/auth/callback"  # This should be the redirect URI of your this MCP server
    AUTH_VERSION: ClassVar[str] = "v2.0"

>>>>>>> fadbf7ea
    class Config:
        env_file = ".env"
        extra = "ignore"<|MERGE_RESOLUTION|>--- conflicted
+++ resolved
@@ -11,23 +11,13 @@
     (Optional) AUTH_AUTHORITY=login.microsoftonline.com
     """
 
-<<<<<<< HEAD
-    auth_authority: str = "login.microsoftonline.com"  # AZURE_CHINA = "login.chinacloudapi.cn", AZURE_GERMANY = "login.microsoftonline.de", AZURE_GOVERNMENT = "login.microsoftonline.us", AZURE_PUBLIC_CLOUD = "login.microsoftonline.com" 
-    auth_tenant_id: str  
-    auth_client_id: str 
-    auth_client_secret: str = ""  # This should be set in the environment or .env file   
-    auth_redirect_uri: str = "http://localhost:8000/auth/callback"  # This should be the redirect URI of your this MCP server  
-    auth_hash_key: str = secrets.token_hex(32)  #  WARNING: This should be set in the environment or .env file, otherwise it will generate a new key every time the server starts, which is not suitable for production use.   
-    AUTH_VERSION: ClassVar[str] = "v2.0"    
-    
-=======
     auth_authority: str = "login.microsoftonline.com"  # AZURE_CHINA = "login.chinacloudapi.cn", AZURE_GERMANY = "login.microsoftonline.de", AZURE_GOVERNMENT = "login.microsoftonline.us", AZURE_PUBLIC_CLOUD = "login.microsoftonline.com"
     auth_tenant_id: str
     auth_client_id: str
     auth_redirect_uri: str = "http://localhost:8000/auth/callback"  # This should be the redirect URI of your this MCP server
+    auth_hash_key: str = secrets.token_hex(32)  #  WARNING: This should be set in the environment or .env file, otherwise it will generate a new key every time the server starts, which is not suitable for production use.
     AUTH_VERSION: ClassVar[str] = "v2.0"
 
->>>>>>> fadbf7ea
     class Config:
         env_file = ".env"
         extra = "ignore"